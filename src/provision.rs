--- conflicted
+++ resolved
@@ -724,9 +724,6 @@
 }
 
 #[cfg(test)]
-<<<<<<< HEAD
-mod tests;
-=======
 mod tests {
     use super::*;
     use crate::squads::{CompiledInstruction, SmallVec, TransactionMessage};
@@ -1229,5 +1226,4 @@
             );
         }
     }
-}
->>>>>>> 217ce9da
+}